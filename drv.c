--- conflicted
+++ resolved
@@ -30,12 +30,9 @@
 #define PCI_DEVICE_ID_AMD_17H_M10H_ROOT    0x15d0
 #define PCI_DEVICE_ID_AMD_17H_M60H_ROOT    0x1630
 #define PCI_DEVICE_ID_AMD_17H_M30H_ROOT    0x1480
-<<<<<<< HEAD
 #define PCI_DEVICE_ID_AMD_17H_MA0H_ROOT    0x14b5
+#define PCI_DEVICE_ID_AMD_19H_M60H_ROOT    0x14d8
 #define PCI_DEVICE_ID_AMD_19H_M70H_ROOT    0x14e8
-=======
-#define PCI_DEVICE_ID_AMD_19H_M60H_ROOT    0x14d8
->>>>>>> 6b466563
 
 #define MAX_ATTRS_LEN                      13
 
@@ -434,12 +431,9 @@
     { PCI_DEVICE(PCI_VENDOR_ID_AMD, PCI_DEVICE_ID_AMD_17H_M10H_ROOT) },
     { PCI_DEVICE(PCI_VENDOR_ID_AMD, PCI_DEVICE_ID_AMD_17H_M30H_ROOT) },
     { PCI_DEVICE(PCI_VENDOR_ID_AMD, PCI_DEVICE_ID_AMD_17H_M60H_ROOT) },
-<<<<<<< HEAD
     { PCI_DEVICE(PCI_VENDOR_ID_AMD, PCI_DEVICE_ID_AMD_17H_MA0H_ROOT) },
+    { PCI_DEVICE(PCI_VENDOR_ID_AMD, PCI_DEVICE_ID_AMD_19H_M60H_ROOT) },
     { PCI_DEVICE(PCI_VENDOR_ID_AMD, PCI_DEVICE_ID_AMD_19H_M70H_ROOT) },
-=======
-    { PCI_DEVICE(PCI_VENDOR_ID_AMD, PCI_DEVICE_ID_AMD_19H_M60H_ROOT) },
->>>>>>> 6b466563
     { }
 };
 MODULE_DEVICE_TABLE(pci, ryzen_smu_id_table);
